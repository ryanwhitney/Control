--- conflicted
+++ resolved
@@ -1,9 +1,5 @@
 {
-<<<<<<< HEAD
-  "originHash" : "b91484d4dada110f96cdf218ebfcbf9b4698c9fbc82cf632c9d4ed2aa8ec81ae",
-=======
   "originHash" : "5c9bfdf5626a6e0494d60c72be5fa70c35fa5963ce01ea7619865abb50839f8f",
->>>>>>> a3c957bf
   "pins" : [
     {
       "identity" : "multiblur",
